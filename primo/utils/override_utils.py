--- conflicted
+++ resolved
@@ -12,27 +12,20 @@
 #################################################################################
 
 # Standard libs
-<<<<<<< HEAD
 import logging
 
 # Installed lib
-=======
-from typing import Dict, List, Union
-
-# Installed libs
->>>>>>> ef14b748
+
 from fast_autocomplete import AutoComplete
 from haversine import haversine_vector, Unit
 from IPython.display import display
 import ipywidgets as widgets
 import pandas as pd
-
-<<<<<<< HEAD
+from typing import Dict, List, Union
+
+
 # User defined lib
 from primo.data_parser.data_model import OptInputs
-=======
-# User defined libs
->>>>>>> ef14b748
 from primo.utils.raise_exception import raise_exception
 
 LOGGER = logging.getLogger(__name__)
@@ -41,30 +34,20 @@
 # pylint: disable = attribute-defined-outside-init
 class OverrideWidget:
     """
-<<<<<<< HEAD
     Class for displaying an autofill widget in Jupyter Notebook that allows the user select
     wells that they would like to add to or remove from the optimal solution
-=======
-    Class for displaying a autofill widget in the Jupyter Notebook to allow user select
-    wells would like to add to or remove from the optimal solution
->>>>>>> ef14b748
 
     Parameters
     ----------
 
     well_df : pd.DataFrame
-<<<<<<< HEAD
         Data frame of all wells
-=======
-        A DataFrame containing wells from which users can select wells to be added
-        to or removed from the optimization result
->>>>>>> ef14b748
 
     Attributes
     ----------
 
     widget : widgets.Combobox
-<<<<<<< HEAD
+
         A text widget with autofill feature for selecting wells for `well_list`
 
     button : widgets.Button
@@ -73,17 +56,7 @@
     well_list : list
         A list containing the API well number of wells that the user would like to add to
         or remove from the result of the optimization problem
-=======
-        A text widget with autofill functionality that enables users to select wells
-        to be included in the well_list
-
-    button : widgets.Button
-        A button used to confirm and add the selected well to the well_list
-
-    well_list : list
-        A list containing the API well numbers of wells to be added to or removed
-        from the optimization result
->>>>>>> ef14b748
+
     """
 
     def __init__(self, well_df: pd.DataFrame, button_description: str):
@@ -179,10 +152,8 @@
     return widget_add, widget_remove
 
 
-<<<<<<< HEAD
 class Recalculate:
-=======
-class recalculate:
+  
     """
     Class for assess whether whether the overridden P&A projects adhere to the constraints
     defined in the optimization problem
@@ -246,24 +217,14 @@
 
     """
 
->>>>>>> ef14b748
     def __init__(
         self,
         original_well_list: pd.DataFrame,
         well_add_list: list,
         well_remove_list: list,
         well_df: pd.DataFrame,
-<<<<<<< HEAD
         opt_inputs: OptInputs,
-        dac_weight: float,
-=======
-        mobilization_costs: Dict[int, float],
-        budget: int,
-        max_wells_per_owner: int,
-        max_distance: int,
-        dac_weight: int = None,
-        dac_budget_fraction: int = None,
->>>>>>> ef14b748
+        dac_weight: float = None,
     ):
         self.original_well_list = original_well_list
         self.well_add_list = well_add_list
